#![allow(unused_assignments)]

extern crate toml;
extern crate glob;
<<<<<<< HEAD
=======
extern crate term;
#[macro_use]
extern crate clap;
>>>>>>> 8b8d65a3

use std::fs;
use std::env;
use std::path::{PathBuf, Path};
<<<<<<< HEAD
use std::process;
use std::io::{self, Write};
=======
use clap::App;
>>>>>>> 8b8d65a3

use app_result::{AppResult, AppErr, app_err_msg};
use dependencies::read_dependencies;
use types::{TagsRoot, TagsKind};
use path_ext::PathExt;

use tags::{
   update_tags,
   update_tags_and_check_for_reexports,
   create_tags,
   merge_tags
};

use dirs::rusty_tags_dir;

mod app_result;
mod dependencies;
mod dirs;
mod tags;
mod types;
mod path_ext;

fn main() 
{
   let matches = App::new("rusty-tags")
                  .about("Create ctags/etags for a cargo project and all of its dependencies")
                  // Pull version from Cargo.toml
                  .version(&*format!("v{}", crate_version!()))
                  .arg_from_usage("<MODE> 'The mode for the tags (modes: vi, emacs)'")
                  .get_matches();

   // Get the enum from the argument, or exit with the default message
   let tkind = value_t_or_exit!(matches.value_of("MODE"), TagsKind);

<<<<<<< HEAD
   if let Some(tkind) = tags_kind {
      update_all_tags(&tkind).unwrap_or_else(|err| {
         writeln!(&mut io::stderr(), "{}", err).unwrap();
         process::exit(1);
      });
   }
   else {
      println!("Usage:
   rusty-tags vi
   rusty-tags emacs");
   }
=======
   update_all_tags(&tkind).unwrap_or_else(|err| {
         write_to_stderr(&err);
         std::process::exit(1);
   });
>>>>>>> 8b8d65a3
}

fn update_all_tags(tags_kind: &TagsKind) -> AppResult<()>
{
   let cwd = try!(env::current_dir());
   let cargo_dir = try!(find_cargo_toml_dir(&cwd));
   let tags_roots = try!(read_dependencies(&cargo_dir));

   let rust_std_lib_tags_file = try!(rust_std_lib_tags_file(tags_kind));
   let mut missing_sources = Vec::new();

   for tags_root in tags_roots.iter() {
      let mut tag_files: Vec<PathBuf> = Vec::new();
      let mut tag_dir: Option<PathBuf> = None;

      match *tags_root {
         TagsRoot::Src { ref src_dir, ref dependencies } => {
            let mut src_tags = src_dir.clone();
            src_tags.push(tags_kind.tags_file_name());
            try!(create_tags(tags_kind, src_dir, &src_tags));
            tag_files.push(src_tags);

            for dep in dependencies.iter() {
               match update_tags(tags_kind, dep) {
                  Ok(tags) => tag_files.push(tags.tags_file),
                  Err(app_err) => {
                     match app_err {
                        AppErr::MissingSource(src_kind) => missing_sources.push(src_kind),
                        _ => return Err(app_err)
                     }
                  }
               }
            }

            tag_dir = Some(src_dir.clone());
         },

         TagsRoot::Lib { ref src_kind, ref dependencies } => {
            let lib_tags = match update_tags_and_check_for_reexports(tags_kind, src_kind, dependencies) {
               Ok(tags) => {
                 if tags.is_up_to_date(tags_kind) {
                    continue;
                 }
                 else {
                    tags
                 }
               }

               Err(app_err) => {
                  match app_err {
                     AppErr::MissingSource(src_kind) => {
                        missing_sources.push(src_kind);
                        continue;
                     }

                     _ => return Err(app_err)
                  }
               }
            };

            tag_files.push(lib_tags.tags_file);

            for dep in dependencies.iter() {
               match update_tags(tags_kind, dep) {
                  Ok(tags) => tag_files.push(tags.tags_file),
                  Err(app_err) => {
                     match app_err {
                        AppErr::MissingSource(src_kind) => missing_sources.push(src_kind),
                        _ => return Err(app_err)
                     }
                  }
               }
            }

            tag_dir = Some(lib_tags.src_dir.clone());
         }
      }

      if tag_files.is_empty() || tag_dir.is_none() {
         continue;
      }

      if rust_std_lib_tags_file.as_path().is_file() {
         tag_files.push(rust_std_lib_tags_file.clone());
      }

      let mut tags_file = tag_dir.unwrap();
      tags_file.push(tags_kind.tags_file_name());

      try!(merge_tags(tags_kind, &tag_files, &tags_file));
   }

   if ! missing_sources.is_empty() {
      println!("Couldn't find source code of dependencies:");
      for src in missing_sources.iter() {
         println!("   {}", src);
      }

      println!("
Have you run 'cargo build' at least once or have you added/updated a dependency without calling 'cargo build' again?
The dependencies might also be platform specific and not needed on your current platform.
");
   }

   Ok(())
}

/// Searches for a directory containing a `Cargo.toml` file starting at
/// `start_dir` and continuing the search upwards the directory tree
/// until a directory is found.
fn find_cargo_toml_dir(start_dir: &Path) -> AppResult<PathBuf>
{
   let mut dir = start_dir.to_path_buf();
   loop {
      if let Ok(files) = fs::read_dir(&dir) {
         for file in files {
            if let Ok(file) = file {
               if file.path().is_file() {
                  if let Some("Cargo.toml") = file.path().file_name().and_then(|s| s.to_str()) {
                     return Ok(dir);
                  }
               }
            }
         }
      }

      if ! dir.pop() {
         return Err(app_err_msg(format!("Couldn't find 'Cargo.toml' starting at directory '{}'!", start_dir.display())));
      }
   }
}

/// the tags file containing the tags for the rust standard library
fn rust_std_lib_tags_file(tags_kind: &TagsKind) -> AppResult<PathBuf>
{
   let mut tags_file = try!(rusty_tags_dir());
   tags_file.push(&format!("rust-std-lib.{}", tags_kind.tags_file_extension()));

   Ok(tags_file)
}<|MERGE_RESOLUTION|>--- conflicted
+++ resolved
@@ -2,22 +2,15 @@
 
 extern crate toml;
 extern crate glob;
-<<<<<<< HEAD
-=======
-extern crate term;
+
 #[macro_use]
 extern crate clap;
->>>>>>> 8b8d65a3
 
 use std::fs;
 use std::env;
 use std::path::{PathBuf, Path};
-<<<<<<< HEAD
-use std::process;
 use std::io::{self, Write};
-=======
 use clap::App;
->>>>>>> 8b8d65a3
 
 use app_result::{AppResult, AppErr, app_err_msg};
 use dependencies::read_dependencies;
@@ -43,33 +36,19 @@
 fn main() 
 {
    let matches = App::new("rusty-tags")
-                  .about("Create ctags/etags for a cargo project and all of its dependencies")
-                  // Pull version from Cargo.toml
-                  .version(&*format!("v{}", crate_version!()))
-                  .arg_from_usage("<MODE> 'The mode for the tags (modes: vi, emacs)'")
-                  .get_matches();
+      .about("Create ctags/etags for a cargo project and all of its dependencies")
+      // Pull version from Cargo.toml
+      .version(&*format!("v{}", crate_version!()))
+      .arg_from_usage("<MODE> 'The mode for the tags (modes: vi, emacs)'")
+      .get_matches();
 
    // Get the enum from the argument, or exit with the default message
    let tkind = value_t_or_exit!(matches.value_of("MODE"), TagsKind);
 
-<<<<<<< HEAD
-   if let Some(tkind) = tags_kind {
-      update_all_tags(&tkind).unwrap_or_else(|err| {
-         writeln!(&mut io::stderr(), "{}", err).unwrap();
-         process::exit(1);
-      });
-   }
-   else {
-      println!("Usage:
-   rusty-tags vi
-   rusty-tags emacs");
-   }
-=======
    update_all_tags(&tkind).unwrap_or_else(|err| {
-         write_to_stderr(&err);
-         std::process::exit(1);
+      writeln!(&mut io::stderr(), "{}", err).unwrap();
+      std::process::exit(1);
    });
->>>>>>> 8b8d65a3
 }
 
 fn update_all_tags(tags_kind: &TagsKind) -> AppResult<()>
